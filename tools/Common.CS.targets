--- conflicted
+++ resolved
@@ -1,4 +1,3 @@
-<<<<<<< HEAD
 <?xml version="1.0" encoding="utf-8"?>
 <Project>
 
@@ -33,6 +32,9 @@
     <!-- Shared source files -->
     <Compile Include="$(MMCommonPath)Shared\**\*.cs" Condition="'$(MMSharedSourceFiles)' == 'true'">
       <Link>Shared/%(RecursiveDir)%(Filename)%(Extension)</Link>
+    </Compile>
+    <Compile Include="$(MMCommonPath)MethodImplOptionBackportsAlias.cs" Condition="'$(MMMethodImplAlias)' == 'true'">
+      <Link>Shared/%(Filename)%(Extension)</Link>
     </Compile>
     <!-- Source Generator reference -->
     <!-- This is dependent on ReferenceBackports because the source generator will assume the presence of Backports -->
@@ -258,157 +260,4 @@
     
   </Target>
 
-</Project>
-=======
-<?xml version="1.0" encoding="utf-8"?>
-<Project>
-
-  <!-- C#-specific targets -->
-  
-  <!-- Roslyn references -->
-  <ItemGroup>
-    <PackageReference Include="Microsoft.Net.Compilers.Toolset" Version="$(RoslynVersion)" PrivateAssets="all" />
-    <PackageReference Include="Microsoft.CodeAnalysis.CSharp.CodeStyle" Version="$(RoslynVersion)">
-      <PrivateAssets>all</PrivateAssets>
-      <IncludeAssets>runtime; build; native; contentfiles; analyzers</IncludeAssets>
-    </PackageReference>
-  </ItemGroup>
-
-  <PropertyGroup>
-    <CoreCompileDependsOn>
-      EnsureSupportedMSBuildVersion;
-      $(CoreCompileDependsOn);
-    </CoreCompileDependsOn>
-  </PropertyGroup>
-
-  <Target Name="EnsureSupportedMSBuildVersion"
-          BeforeTargets="CoreCompile"
-          Condition="'$(MSBuildRequiredVersion)' != ''">
-    <Error ContinueOnError="false" Text="MSBuild version is too old to build this project; currently $(MSBuildVersion), needs at least $(MSBuildRequiredVersion)"
-           Condition="$([MSBuild]::VersionLessThan('$(MSBuildVersion)', '$(MSBuildRequiredVersion)'))" />
-  </Target>
-
-  <!-- Backports reference -->
-  <ItemGroup Condition="'$(MMReferenceBackports)' == 'true'">
-    <ProjectReference Include="$(MMSourcePath)MonoMod.Backports\MonoMod.Backports.csproj" />
-    <!-- Shared source files -->
-    <Compile Include="$(MMCommonPath)Shared\**\*.cs" Condition="'$(MMSharedSourceFiles)' == 'true'">
-      <Link>Shared/%(RecursiveDir)%(Filename)%(Extension)</Link>
-    </Compile>
-    <Compile Include="$(MMCommonPath)MethodImplOptionBackportsAlias.cs" Condition="'$(MMMethodImplAlias)' == 'true'">
-      <Link>Shared/%(Filename)%(Extension)</Link>
-    </Compile>
-  </ItemGroup>
-  
-  <!-- ILHelpers reference -->
-  <ItemGroup Condition="'$(MMReferenceILHelpers)' == 'true'">
-    <Compile Include="$(MMCommonPath)UnsafeAlias.cs" Condition="'$(MMIncludeUnsafeAlias)' == 'true'">
-      <Link>Shared/%(Filename)%(Extension)</Link>
-    </Compile>
-    <ProjectReference Include="$(MMSourcePath)MonoMod.ILHelpers\MonoMod.ILHelpers.ilproj">
-      <Aliases Condition="'$(MMIncludeUnsafeAlias)' == 'true'">ilhelpers</Aliases>
-    </ProjectReference>
-  </ItemGroup>
-  
-  <!-- MonoMod.Utils reference -->
-  <ItemGroup Condition="'$(MMReferenceUtils)' == 'true'">
-    <ProjectReference Include="$(MMSourcePath)MonoMod.Utils\MonoMod.Utils.csproj" />
-  </ItemGroup>
-
-  <PropertyGroup>
-    <_TFMIdentifier>$([MSBuild]::GetTargetFrameworkIdentifier('$(TargetFramework)'))</_TFMIdentifier>
-
-  </PropertyGroup>
-
-  <ItemGroup Condition="'$(_TFMIdentifier)' == '.NETFramework'">
-    <PackageReference Include="Microsoft.NETFramework.ReferenceAssemblies" Version="1.0.3">
-      <PrivateAssets>all</PrivateAssets>
-      <IncludeAssets>runtime; build; native; contentfiles; analyzers; buildtransitive</IncludeAssets>
-    </PackageReference>
-  </ItemGroup>
-    
-  <Choose>
-    <When Condition="'$(_TFMIdentifier)' == '.NETCoreApp'">
-      <!-- .NET Core -->
-      <PropertyGroup>
-        <DefineConstants>$(DefineConstants)</DefineConstants>
-        <DefineConstants>CECIL0_11;$(DefineConstants)</DefineConstants>
-        <CecilVersion Condition="'$(CecilVersion)' == ''">0.11.*</CecilVersion>
-        <NETShimVersion>4.*</NETShimVersion>
-      </PropertyGroup>
-
-      <ItemGroup>
-        <!-- For Core 2.1, we need this to make sure it doesn't include the shim assemblies in the package -->
-        <PackageReference Update="Microsoft.NETCore.App" Pack="false" />
-      </ItemGroup>
-      
-      <!-- These are also required when targeting .NET Standard 2.0 to resolve a version conflict with Mono.Cecil's deps. ->
-      <ItemGroup>
-        <PackageReference Include="System.Reflection.TypeExtensions" Version="$(NETShimVersion)" />
-        <PackageReference Include="System.Collections.NonGeneric" Version="$(NETShimVersion)" />
-        <PackageReference Include="System.ComponentModel.TypeConverter" Version="$(NETShimVersion)" />
-        <PackageReference Include="System.IO.FileSystem.Primitives" Version="$(NETShimVersion)" />
-      </ItemGroup>
-      <!- This could be made optional at compile-time, but it's preferred to check for availability at runtime. ->
-      <ItemGroup>
-        <PackageReference Include="System.Reflection.Emit.Lightweight" Version="$(NETShimVersion)" />
-        <PackageReference Include="System.Reflection.Emit.ILGeneration" Version="$(NETShimVersion)" />
-      </ItemGroup>
-      --> <!-- These are commented out for .NET Core because I'm pretty sure they're not really needed -->
-    </When>
-    
-    <When Condition="'$(_TFMIdentifier)' == '.NETStandard'">
-      <!-- .NET Standard -->
-      <PropertyGroup>
-        <DefineConstants>NETSTANDARD;$(DefineConstants)</DefineConstants>
-        <DefineConstants>CECIL0_11;$(DefineConstants)</DefineConstants>
-        <CecilVersion Condition="'$(CecilVersion)' == ''">0.11.*</CecilVersion>
-        <NETShimVersion>4.*</NETShimVersion>
-      </PropertyGroup>
-      <!-- These are also required when targeting .NET Standard 2.0 to resolve a version conflict with Mono.Cecil's deps. -->
-      <ItemGroup>
-        <PackageReference Include="System.Reflection.TypeExtensions" Version="$(NETShimVersion)" />
-        <PackageReference Include="System.Collections.NonGeneric" Version="$(NETShimVersion)" />
-        <PackageReference Include="System.ComponentModel.TypeConverter" Version="$(NETShimVersion)" />
-        <PackageReference Include="System.IO.FileSystem.Primitives" Version="$(NETShimVersion)" />
-      </ItemGroup>
-      <!-- This could be made optional at compile-time, but it's preferred to check for availability at runtime. -->
-      <ItemGroup>
-        <PackageReference Include="System.Reflection.Emit.Lightweight" Version="$(NETShimVersion)" />
-        <PackageReference Include="System.Reflection.Emit.ILGeneration" Version="$(NETShimVersion)" />
-      </ItemGroup>
-    </When>
-    
-    <When Condition="'$(TargetFramework)' != 'net35'">
-      <!-- .NET Framework 4.0+ -->
-      <PropertyGroup>
-        <DefineConstants>NETFRAMEWORK4;$(DefineConstants)</DefineConstants>
-        <DefineConstants>CECIL0_11;$(DefineConstants)</DefineConstants>
-        <CecilVersion Condition="'$(CecilVersion)' == ''">0.11.*</CecilVersion>
-      </PropertyGroup>
-      <ItemGroup>
-        <!-- <Reference Include="mscorlib" /> -->
-        <Reference Include="System" />
-      </ItemGroup>
-    </When>
-    
-    <When Condition="'$(TargetFramework)' == 'net35'">
-      <!-- .NET Framework 3.5 -->
-      <PropertyGroup>
-        <DefineConstants>NETFRAMEWORK3;$(DefineConstants)</DefineConstants>
-        <DefineConstants>CECIL0_10;$(DefineConstants)</DefineConstants>
-        <CecilVersion Condition="'$(CecilVersion)' == ''">0.10.*</CecilVersion>
-      </PropertyGroup>
-      <ItemGroup>
-        <!-- <Reference Include="mscorlib" /> -->
-        <Reference Include="System" />
-      </ItemGroup>
-    </When>
-  </Choose>
-
-  <ItemGroup>
-    <PackageReference Update="Mono.Cecil" Version="$(CecilVersion)" />
-  </ItemGroup>
-
-</Project>
->>>>>>> 77e1bb82
+</Project>